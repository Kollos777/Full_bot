from collections import UserDict
from datetime import datetime
import pickle
from clean import main as clean


class Field:
    def __init__(self, value):
        self._value = value

    @property
    def value(self):
        return self._value

    @value.setter
    def value(self, new_value):
        self._value = new_value

    def __str__(self):
        return str(self._value)


class Name(Field):
    pass


class Email(Field):
    def __init__(self, value):
        super().__init__(value)
        self.value = value


class Address(Field):
    def __init__(self, value):
        super().__init__(value)
        self.value = value


class Phone(Field):
    def __init__(self, value):
        super().__init__(value)
        self.value = value

    @Field.value.setter
    def value(self, new_value):
        if not self.validate_phone(new_value):
            raise ValueError("Invalid phone number format")
        self._value = new_value

    @staticmethod
    def validate_phone(phone):
        return len(phone) == 10 and phone.isdigit()


class Note(Field):
    def __init__(self, value, tags=None):
        super().__init__(value)
        self.tags = tags if tags else []

    def add_tag(self, tag):
        if tag not in self.tags:
            self.tags.append(tag)

    def remove_tag(self, tag):
        if tag in self.tags:
            self.tags.remove(tag)

    def search_tag(self, tag):
        return tag in self.tags

    def __str__(self):
        tags_info = f"Tags: {', '.join(self.tags)}" if self.tags else ""
        return f"Note: {self.value} ({tags_info})"


class Record:
    def __init__(self, name, birthday=None, note=None):
        self.name = Name(name)
        self.phones = []
        self.email = None
        self.address = None
        self.birthday = Birthday(birthday) if birthday else None
        self.note = Note(note) if note else None

    def add_phone(self, phone):
        if Phone.validate_phone(phone):
            new_phone = Phone(phone)
            self.phones.append(new_phone)
        else:
            raise ValueError("Invalid phone number format")

    def edit_phone(self, old_phone, new_phone):
        if not Phone.validate_phone(new_phone):
            raise ValueError("Invalid phone number format")

        phone_found = False
        for phone in self.phones:
            if phone.value == old_phone:
                phone.value = new_phone
                phone_found = True
                break

        if phone_found:
            return f"Phone number {old_phone} edited to {new_phone}"
        else:
            raise ValueError(f"Phone number {old_phone} not found")

    def find_phone(self, phone):
        for phone_number in self.phones:
            if phone_number.value == phone:
                return phone_number
        return None

    def remove_phone(self, phone):
        self.phones = [p for p in self.phones if p.value != phone]
        return "Phone number {phone} removed"

    def add_email(self, email):
        if self.validate_email(email):
            self.email = Email(email)
        else:
            raise ValueError("Invalid email format")

    def edit_email(self, new_email):
        if self.validate_email(new_email):
            self.email.value = new_email
        else:
            raise ValueError("Invalid email format")

    @staticmethod
    def validate_email(email):
        return '@' in email

    def days_to_birthday(self):
        if self.birthday:
            today = datetime.now().date()
            birthday_date = datetime.strptime(self.birthday.value, '%Y-%m-%d').date().replace(year=today.year)

            if birthday_date < today:
                birthday_date = birthday_date.replace(year=today.year + 1)

            days_left = (birthday_date - today).days
            return days_left
        else:
            return None

    def add_note_with_tags(self, note_value, tags=None):
        self.note = Note(note_value, tags)

    def add_tag_to_note(self, tag):
        if self.note:
            self.note.add_tag(tag)

    def remove_tag_from_note(self, tag):
        if self.note:
            self.note.remove_tag(tag)

    def search_by_tag(self, tag):
        return self.note and self.note.search_tag(tag)

    def add_address(self, address):
        self.address = Address(address)

    def edit_address(self, new_address):
        self.address.value = new_address

    def __str__(self):
        phones_info = '; '.join(p.value for p in self.phones)
        email_info = f", Email: {self.email}" if self.email else ""
        address_info = f", Address: {self.address}" if self.address else ""
        birthday_info = f", Birthday: {self.birthday.value}" if self.birthday else ""
        note_info = f", {self.note}" if self.note else ""

        return (f"Contact name: {self.name.value}, "
                f"phones: {phones_info}{email_info}{address_info}{birthday_info}{note_info}")


class Birthday(Field):
    def __init__(self, value):
        super().__init__(value)
        self.value = value

    @Field.value.setter
    def value(self, new_value):
        try:
            datetime.strptime(new_value, "%Y-%m-%d")
            self._value = new_value
        except ValueError:
            raise ValueError("Invalid birthday format. Use 'YYYY-MM-DD'.")

    def __str__(self):
        return f"Birthday: {self.value}"


class AddressBook(UserDict):

    def __iter__(self, chunk_size=1):
        self._chunk_size = chunk_size
        self._keys = list(self.data.keys())
        self._index = 0
        return self

    def __next__(self):
        if self._index >= len(self._keys):
            raise StopIteration

        keys_chunk = self._keys[self._index:self._index + self._chunk_size]
        records_chunk = [self.data[key] for key in keys_chunk]
        self._index += self._chunk_size
        return records_chunk

    def add_note_to_contact_with_tags(self, name, note_value, tags=None):
        record = self.find(name)
        if record:
            record.add_note_with_tags(note_value, tags)
            return f"Note added to contact {name} with tags {tags}"
        else:
            return f"Contact {name} not found"

    def add_tag_to_note_of_contact(self, name, tag):
        record = self.find(name)
        if record:
            record.add_tag_to_note(tag)
            return f"Tag {tag} added to note of contact {name}"
        else:
            return f"Contact {name} not found"

    def remove_tag_from_note_of_contact(self, name, tag):
        record = self.find(name)
        if record:
            record.remove_tag_from_note(tag)
            return f"Tag {tag} removed from note of contact {name}"
        else:
            return f"Contact {name} not found"

    def search_notes_by_tag(self, tag):
        results = []
        for record in self.data.values():
            if record.note and tag in record.note.tags:
                results.append(record)
        return results

    def sort_notes_by_tag(self, tag):
        sorted_records = sorted(
            filter(lambda r: r.note and tag in r.note.tags, self.data.values()),
            key=lambda r: r.note.tags.index(tag) if tag in r.note.tags else float('inf')
        )
        return sorted_records

    def add_record(self, record):
        self.data[record.name.value] = record

    def delete(self, name):
        if name in self.data:
            del self.data[name]
            return f"Contact {name} deleted"
        else:
            return f"Contact {name} not found"

    def find(self, name):
        return self.data.get(name, None)

    def save_to_file(self, file_name):
        with open(file_name, "wb") as file:
            pickle.dump(self.data, file)

    def load_from_file(self, file_name):
        try:
            with open(file_name, "rb") as file:
                self.data = pickle.load(file)
        except FileNotFoundError:
            print("File not found")
        except Exception as e:
            print(f"Error when downloading data from a file: {e}")

    def search(self, query):
        results = []
        for record in self.data.values():
            for phone in record.phones:
                if query in phone.value:
                    results.append(record)
                    break

        for record in self.data.values():
            if query.lower() in record.name.value.lower():
                if record not in results:
                    results.append(record)

        return results


def input_error(*type_args):
    def args_parser(func):
        def wrapper(args):

            if len(type_args) != len(args):
                if len(type_args) == 2:
                    return "Give me name and phone please"
                elif len(type_args) == 1:
                    return "Enter user name"
                return "Incorrect arguments amount"

            for i in range(len(type_args)):
                args[i] = type_args[i](args[i])
            try:
                res = func(*args)
            except TypeError as err:
                print(f"Error: {err}")
                res = None
            except ValueError as err:
                print(f"Handler error: {err}")
                res = None
            except KeyError as err:
                print(f"Handler error: {err}")
                res = None
            except IndexError as err:
                print(f"Handler error: {err}")
                res = None

            return res

        return wrapper

    return args_parser


def add_contact(name):
    record = Record(name)
    address_book.add_record(record)
    address_book.save_to_file("address_book.pkl")
    return f"Contact {name} added"


def add_phone(name, phone):
    record = address_book.find(name)
    record.add_phone(phone)
    address_book.add_record(record)
    address_book.save_to_file("address_book.pkl")
    return f"Contact {name} Add phone:{phone}"


<<<<<<< HEAD
def change_handler(name, new_number):
    record = address_book.find(name)
    if record:
        record.phones = []
        record.add_phone(new_number)
        address_book.save_to_file("address_book.pkl")
        return f"Change name:{name}, phone number:{new_number}"
=======
def change_handler(name, number):
    record = address_book.find(name)
    if record:
        record.add_phone(number)
        address_book.save_to_file("address_book.pkl")
        return f"Change name:{name}, phone number:{number}"
>>>>>>> bb8e5da1
    else:
        return f"Contact {name} not found"


def phone_handler(name):
    record = address_book.find(name)
    if record:
        return f"Phone number: {record.phones[0].value}" if record.phones else f"No phone number for {name}"


<<<<<<< HEAD
def add_email_handler(name, email):
    record = address_book.find(name)
    if record:
        try:
            record.add_email(email)
            address_book.save_to_file("address_book.pkl")
            return f"Email added to contact {name}"
        except ValueError as e:
            return f"Error: {e}"
    else:
        return f"Contact {name} not found"


def add_address_handler(name, address):
    record = address_book.find(name)
    if record:
        record.add_address(address)
        address_book.save_to_file("address_book.pkl")
        return f"Address added to contact {name}"
    else:
        return f"Contact {name} not found"


def print_contact_info(name):
    record = address_book.find(name)
    if record:
        print(record)
    else:
        print(f"Contact {name} not found")


=======
>>>>>>> bb8e5da1
def load():
    address_book.load_from_file('address_book.pkl')
    return address_book


def main():

    while True:

        user_input = input(">>> ")
        user_input = user_input.lower()

        if user_input in ["good bye", "close", "exit"]:
            print("Good bye!")
            break
        elif user_input == "show all":
            print(address_book)
            continue
        elif user_input == "hello":
            print("How can I help you?")
            continue
<<<<<<< HEAD
        elif user_input.startswith("add_email"):
            _, name, email = user_input.split(" ", 2)

        elif user_input.startswith("add_address"):
            _, name, address = user_input.split(" ", 2)

        elif user_input.startswith("print_contact_info"):
            _, name = user_input.split(" ", 1)
=======
>>>>>>> bb8e5da1

        items = user_input.split(" ")
        handler_name, *args = items

        if Commands.get(handler_name) is not None:
            print(Commands[handler_name](*args))
        else:
            print("No such command")


address_book = AddressBook()
<<<<<<< HEAD

Commands = {
    "sort": clean,
    "load": load,
    "add": add_contact,  # создание нового контакта работает
    "add_phone": add_phone,  # добавление номера к контакту работает
    "change": change_handler,  # редактирование
    "phone": phone_handler,  # поиск номера по имени работает
    "add_email": add_email_handler,  # добавление email к контакту работает
    "add_address": add_address_handler,  # добавление адресса к контакту работает
    "info": print_contact_info  # информация о контакте работает


}

=======

Commands = {
    "sort": clean,
    "load": load,
    "add": add_contact,
    "add_phone": add_phone,
    "change": change_handler,
    "phone": phone_handler,
}

>>>>>>> bb8e5da1
if __name__ == "__main__":
    main()<|MERGE_RESOLUTION|>--- conflicted
+++ resolved
@@ -339,7 +339,6 @@
     return f"Contact {name} Add phone:{phone}"
 
 
-<<<<<<< HEAD
 def change_handler(name, new_number):
     record = address_book.find(name)
     if record:
@@ -347,16 +346,6 @@
         record.add_phone(new_number)
         address_book.save_to_file("address_book.pkl")
         return f"Change name:{name}, phone number:{new_number}"
-=======
-def change_handler(name, number):
-    record = address_book.find(name)
-    if record:
-        record.add_phone(number)
-        address_book.save_to_file("address_book.pkl")
-        return f"Change name:{name}, phone number:{number}"
->>>>>>> bb8e5da1
-    else:
-        return f"Contact {name} not found"
 
 
 def phone_handler(name):
@@ -365,7 +354,6 @@
         return f"Phone number: {record.phones[0].value}" if record.phones else f"No phone number for {name}"
 
 
-<<<<<<< HEAD
 def add_email_handler(name, email):
     record = address_book.find(name)
     if record:
@@ -397,8 +385,6 @@
         print(f"Contact {name} not found")
 
 
-=======
->>>>>>> bb8e5da1
 def load():
     address_book.load_from_file('address_book.pkl')
     return address_book
@@ -420,7 +406,7 @@
         elif user_input == "hello":
             print("How can I help you?")
             continue
-<<<<<<< HEAD
+
         elif user_input.startswith("add_email"):
             _, name, email = user_input.split(" ", 2)
 
@@ -429,8 +415,6 @@
 
         elif user_input.startswith("print_contact_info"):
             _, name = user_input.split(" ", 1)
-=======
->>>>>>> bb8e5da1
 
         items = user_input.split(" ")
         handler_name, *args = items
@@ -442,7 +426,6 @@
 
 
 address_book = AddressBook()
-<<<<<<< HEAD
 
 Commands = {
     "sort": clean,
@@ -458,17 +441,6 @@
 
 }
 
-=======
-
-Commands = {
-    "sort": clean,
-    "load": load,
-    "add": add_contact,
-    "add_phone": add_phone,
-    "change": change_handler,
-    "phone": phone_handler,
-}
-
->>>>>>> bb8e5da1
+
 if __name__ == "__main__":
     main()